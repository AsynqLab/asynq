--- conflicted
+++ resolved
@@ -1441,11 +1441,7 @@
 	return nil
 }
 
-<<<<<<< HEAD
-// CancelationPubSub returns a pubsub for cancelation messages.
-=======
 // CancellationPubSub returns a pubsub for cancellation messages.
->>>>>>> 675de813
 func (r *RDB) CancellationPubSub() (*redis.PubSub, error) {
 	var op errors.Op = "rdb.CancellationPubSub"
 	ctx := context.Background()
